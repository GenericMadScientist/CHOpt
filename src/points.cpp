--- conflicted
+++ resolved
@@ -439,9 +439,8 @@
     return next_matching_points;
 }
 
-<<<<<<< HEAD
 template <typename T>
-static std::vector<PointPtr>
+std::vector<PointPtr>
 first_after_current_sp_vector(const std::vector<Point>& points,
                               const NoteTrack<T>& track, const Engine& engine)
 {
@@ -477,11 +476,7 @@
     return results;
 }
 
-static std::vector<PointPtr>
-next_non_hold_vector(const std::vector<Point>& points)
-=======
 std::vector<PointPtr> next_non_hold_vector(const std::vector<Point>& points)
->>>>>>> fb07b34f
 {
     return next_matching_vector(points,
                                 [](const auto& p) { return !p.is_hold_point; });
